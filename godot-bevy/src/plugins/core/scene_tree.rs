--- conflicted
+++ resolved
@@ -1,15 +1,9 @@
 use super::collisions::ALL_COLLISION_SIGNALS;
 use super::node_markers::*;
 use super::{GodotTransformConfig, TransformSyncMode};
-<<<<<<< HEAD
+use crate::plugins::core::transforms::IntoBevyTransform;
 use crate::prelude::godot_main_thread;
-use crate::prelude::{Transform2D, Transform3D};
 use crate::{bridge::GodotNodeHandle, prelude::Collisions};
-=======
-use crate::{
-    bridge::GodotNodeHandle, plugins::core::transforms::IntoBevyTransform, prelude::Collisions,
-};
->>>>>>> 100621c3
 use bevy::ecs::system::Res;
 use bevy::{
     app::{App, First, Plugin, PreStartup},
@@ -38,16 +32,9 @@
     obj::{Gd, Inherits},
     prelude::GodotConvert,
 };
-<<<<<<< HEAD
+use std::any::{Any, TypeId};
 use std::collections::HashMap;
 use std::marker::PhantomData;
-=======
-use std::{
-    any::{Any, TypeId},
-    collections::HashMap,
-    marker::PhantomData,
-};
->>>>>>> 100621c3
 
 pub struct GodotSceneTreePlugin;
 
@@ -118,7 +105,6 @@
     create_scene_tree_entity(
         &mut commands,
         events,
-        &mut scene_tree,
         &mut entities,
         &config,
         &signal_sender.0,
@@ -367,7 +353,6 @@
 fn create_scene_tree_entity(
     commands: &mut Commands,
     events: impl IntoIterator<Item = SceneTreeEvent>,
-    scene_tree: &mut SceneTreeRef,
     entities: &mut Query<(&mut GodotNodeHandle, Entity)>,
     config: &GodotTransformConfig,
     signal_sender: &std::sync::mpsc::Sender<super::signals::GodotSignal>,
@@ -471,7 +456,6 @@
 #[godot_main_thread]
 fn read_scene_tree_events(
     mut commands: Commands,
-    mut scene_tree: SceneTreeRef,
     mut event_reader: EventReader<SceneTreeEvent>,
     mut entities: Query<(&mut GodotNodeHandle, Entity)>,
     config: Res<GodotTransformConfig>,
@@ -480,7 +464,6 @@
     create_scene_tree_entity(
         &mut commands,
         event_reader.read().cloned(),
-        &mut scene_tree,
         &mut entities,
         &config,
         &signal_sender.0,
