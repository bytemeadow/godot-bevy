--- conflicted
+++ resolved
@@ -1,10 +1,6 @@
 use super::node_type_checking_generated::{
-<<<<<<< HEAD
-    add_comprehensive_node_type_markers, remove_comprehensive_node_type_markers,
-=======
     add_comprehensive_node_type_markers, add_node_type_markers_from_string,
     remove_comprehensive_node_type_markers,
->>>>>>> 62f42ce6
 };
 use crate::plugins::core::SceneTreeComponentRegistry;
 use crate::prelude::{GodotScene, main_thread_system};
@@ -484,14 +480,10 @@
     // Remove automatic markers
     entity_commands.remove::<Name>();
     entity_commands.remove::<Groups>();
-<<<<<<< HEAD
-    remove_comprehensive_node_type_markers(&mut entity_commands);
-=======
     // Create a dummy handle since we're removing components anyway
     let mut dummy_handle =
         GodotNodeHandle::from_instance_id(godot::prelude::InstanceId::from_i64(0));
     remove_comprehensive_node_type_markers(&mut entity_commands, &mut dummy_handle);
->>>>>>> 62f42ce6
 }
 
 #[main_thread_system]
