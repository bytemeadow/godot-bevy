use crate::commands::NodeCommand;
use crate::GameState;
use crate::{commands::AnimationState, gameplay::audio::GameSfxChannel};
use bevy::ecs::event::EventWriter;
use bevy::{
    app::{App, Plugin, Update},
    asset::Handle,
    ecs::{
        component::Component,
        event::EventReader,
        name::Name,
        query::Added,
        resource::Resource,
        schedule::IntoScheduleConfigs,
        system::{Commands, Query, Res, ResMut},
    },
    log::info,
    math::{vec3, Vec3Swizzles},
    state::condition::in_state,
    time::{Time, Timer, TimerMode},
    transform::components::Transform,
};
use bevy_asset_loader::asset_collection::AssetCollection;
use godot::{
    builtin::Vector2,
    classes::{AnimatedSprite2D, Node, PathFollow2D, RigidBody2D},
};
use godot_bevy::prelude::{GodotScene, GodotSignals};
use godot_bevy::{
    interop::GodotNodeHandle,
    prelude::{
<<<<<<< HEAD
        godot_main_thread, AudioChannel, FindEntityByNameExt, GodotResource, GodotSignal,
        NodeTreeView,
=======
        main_thread_system, AudioChannel, FindEntityByNameExt, GodotResource, GodotScene,
        GodotSignal, GodotSignals, NodeTreeView, Transform2D,
>>>>>>> 7431bcf9
    },
};
use std::f32::consts::PI;

#[derive(AssetCollection, Resource, Debug)]
pub struct MobAssets {
    #[asset(path = "scenes/mob.tscn")]
    mob_scn: Handle<GodotResource>,

    #[asset(path = "audio/plop.ogg")]
    pub mob_pop: Handle<GodotResource>,
}

pub struct MobPlugin;

impl Plugin for MobPlugin {
    fn build(&self, app: &mut App) {
        app.add_systems(
            Update,
            (spawn_mob, new_mob, kill_mob).run_if(in_state(GameState::InGame)),
        )
        .insert_resource(MobSpawnTimer(Timer::from_seconds(
            0.5,
            TimerMode::Repeating,
        )));
    }
}

#[derive(Debug, Component)]
pub struct Mob {
    direction: f32,
}

#[derive(Resource)]
pub struct MobSpawnTimer(Timer);

#[main_thread_system]
fn spawn_mob(
    mut commands: Commands,
    time: Res<Time>,
    mut timer: ResMut<MobSpawnTimer>,
    mut entities: Query<(&Name, &mut GodotNodeHandle)>,
    assets: Res<MobAssets>,
) {
    timer.0.tick(time.delta());
    if !timer.0.just_finished() {
        return;
    }

    // Choose a random location on Path2D - still needs main thread access
    let mut mob_spawn_location = entities
        .iter_mut()
        .find_entity_by_name("MobSpawnLocation")
        .unwrap();

    let mut mob_spawn_location = mob_spawn_location.get::<PathFollow2D>();
    mob_spawn_location.set_progress_ratio(fastrand::f32());

    // Set the mob's direction perpendicular to the path direction.
    let mut direction = mob_spawn_location.get_rotation() + PI / 2.0;

    // Add some randomness to the direction.
    direction += fastrand::f32() * PI / 2.0 - PI / 4.0;

    let position = mob_spawn_location.get_position();
    let mut transform = Transform::default().with_translation(vec3(position.x, position.y, 0.));
    transform.rotate_z(direction);

    commands
        .spawn_empty()
        .insert(Mob { direction })
        .insert(transform)
        .insert(GodotScene::from_handle(assets.mob_scn.clone()))
        .insert(AnimationState::default());
}

#[derive(NodeTreeView)]
pub struct MobNodes {
    #[node("AnimatedSprite2D")]
    animated_sprite: GodotNodeHandle,

    #[node("VisibleOnScreenNotifier2D")]
    visibility_notifier: GodotNodeHandle,
}

#[main_thread_system]
fn new_mob(
    mut entities: Query<(&Mob, &Transform, &mut GodotNodeHandle, &mut AnimationState), Added<Mob>>,
    sfx_channel: Res<AudioChannel<GameSfxChannel>>,
    assets: Res<MobAssets>,
    signals: GodotSignals,
) {
    for (mob_data, transform, mut mob, mut anim_state) in entities.iter_mut() {
        let mut mob = mob.get::<RigidBody2D>();

        let velocity = Vector2::new(fastrand::f32() * 100.0 + 150.0, 0.0);
        mob.set_linear_velocity(velocity.rotated(mob_data.direction));

        let mut mob_nodes = MobNodes::from_node(mob);

        let animated_sprite = mob_nodes.animated_sprite.get::<AnimatedSprite2D>();

        let mob_types = animated_sprite
            .get_sprite_frames()
            .unwrap()
            .get_animation_names();

        let mob_type_index = fastrand::usize(0..mob_types.len());
        let animation_name = mob_types[mob_type_index].clone();

        // Use animation state instead of direct API calls
        anim_state.play(Some(animation_name.into()));

        signals.connect(&mut mob_nodes.visibility_notifier, "screen_exited");

        // Play 2D positional spawn sound at mob's position with fade-in
        let position = transform.translation.xy();

        sfx_channel
            .play_2d(assets.mob_pop.clone(), position)
            .volume(0.9)
            .pitch(0.8 + fastrand::f32() * 0.4);

        info!(
            "Mob spawned at position: {:?} with 2D positional audio and fade-in",
            position
        );
    }
}

#[main_thread_system]
fn kill_mob(mut signals: EventReader<GodotSignal>, _node_commands: EventWriter<NodeCommand>) {
    for signal in signals.read() {
        if signal.name == "screen_exited" {
            // Get the parent node and queue it for destruction via command
            if let Some(node) = signal.target.clone().try_get::<Node>() {
                if let Some(mut parent) = node.get_parent() {
                    // We need the entity ID to send a destroy command
                    // For now, still use direct API but this is safer with try_get
                    parent.queue_free();
                }
            }
        }
    }
}<|MERGE_RESOLUTION|>--- conflicted
+++ resolved
@@ -1,13 +1,9 @@
-use crate::commands::NodeCommand;
-use crate::GameState;
-use crate::{commands::AnimationState, gameplay::audio::GameSfxChannel};
-use bevy::ecs::event::EventWriter;
 use bevy::{
     app::{App, Plugin, Update},
     asset::Handle,
     ecs::{
         component::Component,
-        event::EventReader,
+        event::{EventReader, EventWriter},
         name::Name,
         query::Added,
         resource::Resource,
@@ -15,30 +11,29 @@
         system::{Commands, Query, Res, ResMut},
     },
     log::info,
-    math::{vec3, Vec3Swizzles},
+    math::Vec2,
     state::condition::in_state,
     time::{Time, Timer, TimerMode},
-    transform::components::Transform,
 };
 use bevy_asset_loader::asset_collection::AssetCollection;
 use godot::{
-    builtin::Vector2,
+    builtin::{Transform2D as GodotTransform2D, Vector2},
     classes::{AnimatedSprite2D, Node, PathFollow2D, RigidBody2D},
 };
-use godot_bevy::prelude::{GodotScene, GodotSignals};
 use godot_bevy::{
     interop::GodotNodeHandle,
     prelude::{
-<<<<<<< HEAD
-        godot_main_thread, AudioChannel, FindEntityByNameExt, GodotResource, GodotSignal,
-        NodeTreeView,
-=======
         main_thread_system, AudioChannel, FindEntityByNameExt, GodotResource, GodotScene,
         GodotSignal, GodotSignals, NodeTreeView, Transform2D,
->>>>>>> 7431bcf9
     },
 };
 use std::f32::consts::PI;
+
+use crate::gameplay::audio::GameSfxChannel;
+use crate::{
+    commands::{AnimationState, NodeCommand},
+    GameState,
+};
 
 #[derive(AssetCollection, Resource, Debug)]
 pub struct MobAssets {
@@ -101,13 +96,13 @@
     direction += fastrand::f32() * PI / 2.0 - PI / 4.0;
 
     let position = mob_spawn_location.get_position();
-    let mut transform = Transform::default().with_translation(vec3(position.x, position.y, 0.));
-    transform.rotate_z(direction);
+    let transform = GodotTransform2D::IDENTITY.translated(position);
+    let transform = transform.rotated_local(direction);
 
     commands
         .spawn_empty()
         .insert(Mob { direction })
-        .insert(transform)
+        .insert(Transform2D::from(transform))
         .insert(GodotScene::from_handle(assets.mob_scn.clone()))
         .insert(AnimationState::default());
 }
@@ -123,7 +118,15 @@
 
 #[main_thread_system]
 fn new_mob(
-    mut entities: Query<(&Mob, &Transform, &mut GodotNodeHandle, &mut AnimationState), Added<Mob>>,
+    mut entities: Query<
+        (
+            &Mob,
+            &Transform2D,
+            &mut GodotNodeHandle,
+            &mut AnimationState,
+        ),
+        Added<Mob>,
+    >,
     sfx_channel: Res<AudioChannel<GameSfxChannel>>,
     assets: Res<MobAssets>,
     signals: GodotSignals,
@@ -152,7 +155,10 @@
         signals.connect(&mut mob_nodes.visibility_notifier, "screen_exited");
 
         // Play 2D positional spawn sound at mob's position with fade-in
-        let position = transform.translation.xy();
+        let position = Vec2::new(
+            transform.as_bevy().translation.x,
+            transform.as_bevy().translation.y,
+        );
 
         sfx_channel
             .play_2d(assets.mob_pop.clone(), position)
