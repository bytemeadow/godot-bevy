use bevy::{
    app::{App, Plugin, Update},
    asset::Handle,
    ecs::{
        component::Component,
        event::{EventReader, EventWriter},
        name::Name,
        query::Added,
        resource::Resource,
        schedule::IntoScheduleConfigs,
        system::{Commands, Query, Res, ResMut},
    },
    log::info,
    math::{vec3, Vec3Swizzles},
    state::condition::in_state,
    time::{Time, Timer, TimerMode},
    transform::components::Transform,
};
use bevy_asset_loader::asset_collection::AssetCollection;
use godot::{
    builtin::Vector2,
    classes::{AnimatedSprite2D, Node, PathFollow2D, RigidBody2D},
};
use godot_bevy::{
    bridge::GodotNodeHandle,
    prelude::{
<<<<<<< HEAD
        godot_main_thread, AudioChannel, FindEntityByNameExt, GodotResource, GodotScene,
        GodotSignal, GodotSignals, NodeTreeView, Transform2D,
=======
        connect_godot_signal, AudioChannel, FindEntityByNameExt, GodotResource, GodotScene,
        GodotSignal, NodeTreeView, SceneTreeRef,
>>>>>>> 100621c3
    },
};
use std::f32::consts::PI;

use crate::gameplay::audio::GameSfxChannel;
use crate::{
    commands::{AnimationState, NodeCommand},
    GameState,
};

#[derive(AssetCollection, Resource, Debug)]
pub struct MobAssets {
    #[asset(path = "scenes/mob.tscn")]
    mob_scn: Handle<GodotResource>,

    #[asset(path = "audio/plop.ogg")]
    pub mob_pop: Handle<GodotResource>,
}

pub struct MobPlugin;

impl Plugin for MobPlugin {
    fn build(&self, app: &mut App) {
        app.add_systems(
            Update,
            (spawn_mob, new_mob, kill_mob).run_if(in_state(GameState::InGame)),
        )
        .insert_resource(MobSpawnTimer(Timer::from_seconds(
            0.5,
            TimerMode::Repeating,
        )));
    }
}

#[derive(Debug, Component)]
pub struct Mob {
    direction: f32,
}

#[derive(Resource)]
pub struct MobSpawnTimer(Timer);

#[godot_main_thread]
fn spawn_mob(
    mut commands: Commands,
    time: Res<Time>,
    mut timer: ResMut<MobSpawnTimer>,
    mut entities: Query<(&Name, &mut GodotNodeHandle)>,
    assets: Res<MobAssets>,
) {
    timer.0.tick(time.delta());
    if !timer.0.just_finished() {
        return;
    }

    // Choose a random location on Path2D - still needs main thread access
    let mut mob_spawn_location = entities
        .iter_mut()
        .find_entity_by_name("MobSpawnLocation")
        .unwrap();

    let mut mob_spawn_location = mob_spawn_location.get::<PathFollow2D>();
    mob_spawn_location.set_progress_ratio(fastrand::f32());

    // Set the mob's direction perpendicular to the path direction.
    let mut direction = mob_spawn_location.get_rotation() + PI / 2.0;

    // Add some randomness to the direction.
    direction += fastrand::f32() * PI / 2.0 - PI / 4.0;

    let position = mob_spawn_location.get_position();
    let mut transform = Transform::default().with_translation(vec3(position.x, position.y, 0.));
    transform.rotate_z(direction);

    commands
        .spawn_empty()
        .insert(Mob { direction })
<<<<<<< HEAD
        .insert(Transform2D::from(transform))
        .insert(GodotScene::from_handle(assets.mob_scn.clone()))
        .insert(AnimationState::default());
=======
        .insert(transform)
        .insert(GodotScene::from_handle(assets.mob_scn.clone()));
>>>>>>> 100621c3
}

#[derive(NodeTreeView)]
pub struct MobNodes {
    #[node("AnimatedSprite2D")]
    animated_sprite: GodotNodeHandle,

    #[node("VisibleOnScreenNotifier2D")]
    visibility_notifier: GodotNodeHandle,
}

#[godot_main_thread]
fn new_mob(
<<<<<<< HEAD
    mut entities: Query<
        (
            &Mob,
            &Transform2D,
            &mut GodotNodeHandle,
            &mut AnimationState,
        ),
        Added<Mob>,
    >,
=======
    mut entities: Query<(&Mob, &Transform, &mut GodotNodeHandle), Added<Mob>>,
    mut scene_tree: SceneTreeRef,
>>>>>>> 100621c3
    sfx_channel: Res<AudioChannel<GameSfxChannel>>,
    assets: Res<MobAssets>,
    signals: GodotSignals,
) {
    for (mob_data, transform, mut mob, mut anim_state) in entities.iter_mut() {
        let mut mob = mob.get::<RigidBody2D>();

        let velocity = Vector2::new(fastrand::f32() * 100.0 + 150.0, 0.0);
        mob.set_linear_velocity(velocity.rotated(mob_data.direction));

        let mut mob_nodes = MobNodes::from_node(mob);

        let animated_sprite = mob_nodes.animated_sprite.get::<AnimatedSprite2D>();

        let mob_types = animated_sprite
            .get_sprite_frames()
            .unwrap()
            .get_animation_names();

        let mob_type_index = fastrand::usize(0..mob_types.len());
        let animation_name = mob_types[mob_type_index].clone();

        // Use animation state instead of direct API calls
        anim_state.play(Some(animation_name.into()));

        signals.connect(&mut mob_nodes.visibility_notifier, "screen_exited");

        // Play 2D positional spawn sound at mob's position with fade-in
        let position = transform.translation.xy();

        sfx_channel
            .play_2d(assets.mob_pop.clone(), position)
            .volume(0.9)
            .pitch(0.8 + fastrand::f32() * 0.4);

        info!(
            "Mob spawned at position: {:?} with 2D positional audio and fade-in",
            position
        );
    }
}

#[godot_main_thread]
fn kill_mob(mut signals: EventReader<GodotSignal>, _node_commands: EventWriter<NodeCommand>) {
    for signal in signals.read() {
        if signal.name == "screen_exited" {
            // Get the parent node and queue it for destruction via command
            if let Some(node) = signal.target.clone().try_get::<Node>() {
                if let Some(mut parent) = node.get_parent() {
                    // We need the entity ID to send a destroy command
                    // For now, still use direct API but this is safer with try_get
                    parent.queue_free();
                }
            }
        }
    }
}<|MERGE_RESOLUTION|>--- conflicted
+++ resolved
@@ -1,9 +1,13 @@
+use crate::commands::NodeCommand;
+use crate::GameState;
+use crate::{commands::AnimationState, gameplay::audio::GameSfxChannel};
+use bevy::ecs::event::EventWriter;
 use bevy::{
     app::{App, Plugin, Update},
     asset::Handle,
     ecs::{
         component::Component,
-        event::{EventReader, EventWriter},
+        event::EventReader,
         name::Name,
         query::Added,
         resource::Resource,
@@ -21,25 +25,15 @@
     builtin::Vector2,
     classes::{AnimatedSprite2D, Node, PathFollow2D, RigidBody2D},
 };
+use godot_bevy::prelude::{GodotScene, GodotSignals};
 use godot_bevy::{
     bridge::GodotNodeHandle,
     prelude::{
-<<<<<<< HEAD
-        godot_main_thread, AudioChannel, FindEntityByNameExt, GodotResource, GodotScene,
-        GodotSignal, GodotSignals, NodeTreeView, Transform2D,
-=======
-        connect_godot_signal, AudioChannel, FindEntityByNameExt, GodotResource, GodotScene,
-        GodotSignal, NodeTreeView, SceneTreeRef,
->>>>>>> 100621c3
+        godot_main_thread, AudioChannel, FindEntityByNameExt, GodotResource, GodotSignal,
+        NodeTreeView,
     },
 };
 use std::f32::consts::PI;
-
-use crate::gameplay::audio::GameSfxChannel;
-use crate::{
-    commands::{AnimationState, NodeCommand},
-    GameState,
-};
 
 #[derive(AssetCollection, Resource, Debug)]
 pub struct MobAssets {
@@ -108,14 +102,9 @@
     commands
         .spawn_empty()
         .insert(Mob { direction })
-<<<<<<< HEAD
-        .insert(Transform2D::from(transform))
+        .insert(transform)
         .insert(GodotScene::from_handle(assets.mob_scn.clone()))
         .insert(AnimationState::default());
-=======
-        .insert(transform)
-        .insert(GodotScene::from_handle(assets.mob_scn.clone()));
->>>>>>> 100621c3
 }
 
 #[derive(NodeTreeView)]
@@ -129,20 +118,7 @@
 
 #[godot_main_thread]
 fn new_mob(
-<<<<<<< HEAD
-    mut entities: Query<
-        (
-            &Mob,
-            &Transform2D,
-            &mut GodotNodeHandle,
-            &mut AnimationState,
-        ),
-        Added<Mob>,
-    >,
-=======
-    mut entities: Query<(&Mob, &Transform, &mut GodotNodeHandle), Added<Mob>>,
-    mut scene_tree: SceneTreeRef,
->>>>>>> 100621c3
+    mut entities: Query<(&Mob, &Transform, &mut GodotNodeHandle, &mut AnimationState), Added<Mob>>,
     sfx_channel: Res<AudioChannel<GameSfxChannel>>,
     assets: Res<MobAssets>,
     signals: GodotSignals,
