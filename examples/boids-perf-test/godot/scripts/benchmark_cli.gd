extends Node

## Command-line interface for running automated benchmarks
## Usage: godot --headless -- --implementation=godot --boid-count=1000 --duration=10 --output=results.json

signal benchmark_completed(results: Dictionary)

# Command line arguments
var args: Dictionary = {}

# Benchmark parameters
var implementation: String = "godot"
var boid_count: int = 1000
var duration: float = 10.0
var output_file: String = ""
var headless: bool = false

# Benchmark state
var start_time: float = 0.0
var frame_times: Array[float] = []
var is_running: bool = false
var warmup_time: float = 0.0
var warmup_complete: bool = true  # Default to true, set to false when starting benchmark
var last_process_call: float = 0.0

# References
var main_controller: Control = null
var godot_boids: Node2D = null
var bevy_boids: Node2D = null

func _ready():
	# Parse command line arguments
	_parse_command_line()

	# Check if we're in headless mode
	headless = OS.has_feature("headless") or args.has("headless") or DisplayServer.get_name() == "headless"

	print("🔍 Headless mode: %s" % headless)
	print("🔍 Args found: %s" % args)

	if headless or args.size() > 0:
		print("🚀 Running in benchmark mode")
		_setup_headless_benchmark()

func _parse_command_line():
	var cmd_args = OS.get_cmdline_args()
	print("📋 Command line args: %s" % cmd_args)

	# Godot includes the script arguments in the cmdline args
	# Look for our custom arguments that start with "--"
	for arg in cmd_args:
		if arg.begins_with("--") and arg.contains("="):
			var parts = arg.split("=", true, 1)
			if parts.size() == 2:
				var key = parts[0].substr(2)  # Remove "--"
				var value = parts[1]
				# Only accept our known arguments
				if key in ["implementation", "boid-count", "duration", "output", "headless"]:
					args[key] = value
					print("   Found arg: %s = %s" % [key, value])

	# Apply parsed arguments
	if args.has("implementation"):
		implementation = args["implementation"].to_lower()

	if args.has("boid-count"):
		boid_count = args["boid-count"].to_int()

	if args.has("duration"):
		duration = args["duration"].to_float()

	if args.has("output"):
		output_file = args["output"]

	print("📋 Benchmark Configuration:")
	print("   Implementation: %s" % implementation)
	print("   Boid Count: %d" % boid_count)
	print("   Duration: %.1f seconds" % duration)
	if output_file:
		print("   Output File: %s" % output_file)

func _setup_headless_benchmark():
	print("📍 Setting up headless benchmark...")

	# In headless mode, we need to load the main scene manually
	if headless:
		var main_scene = load("res://scenes/main.tscn")
		if main_scene:
			print("📍 Loading main scene...")
			var main_instance = main_scene.instantiate()
			get_tree().root.add_child(main_instance)
			# Wait for scene to be ready
			await get_tree().process_frame
			await get_tree().process_frame
		else:
			push_error("Could not load main scene!")
			get_tree().quit(1)
			return

	# Wait another frame for everything to initialize
	await get_tree().process_frame

	# Find the boids implementations
	print("📍 Looking for boids containers...")
	godot_boids = get_node_or_null("/root/Main/GodotBoidsContainer")
	bevy_boids = get_node_or_null("/root/Main/BevyBoidsContainer")

	if not godot_boids:
		print("❌ Could not find GodotBoidsContainer at /root/Main/GodotBoidsContainer")
		# Try alternative paths
		for node in get_tree().get_nodes_in_group("_boids_containers"):
			print("   Found node in group: %s" % node.get_path())

	if not bevy_boids:
		print("❌ Could not find BevyBoidsContainer at /root/Main/BevyBoidsContainer")

	if not godot_boids or not bevy_boids:
		push_error("Could not find boids containers!")
		get_tree().quit(1)
		return

	print("✅ Found both containers")

	# Start the benchmark
	_start_headless_benchmark()

func _start_headless_benchmark():
	print("\n🏁 Starting benchmark...")
	print("   Implementation: %s" % implementation)
	print("   Boid count: %d" % boid_count)
	print("   Duration: %.1f seconds" % duration)

	# Start the appropriate implementation
	match implementation:
		"godot":
			if godot_boids.has_method("start_benchmark"):
				print("✅ Starting Godot benchmark...")
				godot_boids.start_benchmark(boid_count)
			else:
				push_error("GodotBoids does not have start_benchmark method!")
				get_tree().quit(1)
		"bevy", "rust":
			if bevy_boids.has_method("start_benchmark"):
				print("✅ Starting Bevy benchmark...")
				bevy_boids.start_benchmark(boid_count)
			else:
				push_error("BevyBoids does not have start_benchmark method!")
				get_tree().quit(1)
		_:
			push_error("Unknown implementation: %s" % implementation)
			get_tree().quit(1)

	# Wait for boids to spawn before starting measurement
	print("⏳ Waiting for boids to spawn...")
	_wait_for_boid_spawn()

func _wait_for_boid_spawn():
	warmup_time = 0.0
	warmup_complete = false

func _process(_delta: float):
	# You can't always trust the delta passed into _process to calculate FPS and frame times since it
	# becomes innacurate at very low fps due to https://github.com/godotengine/godot/issues/24624,
	# a good way to demonstrate this is to set godot's max fps to 1 and observe the values
	var delta = (Time.get_ticks_msec() - last_process_call) / 1000.0;
	last_process_call = Time.get_ticks_msec();
	# print("official: %.3f  ours %.3f" % [_delta, delta]);

	if not warmup_complete:
		_handle_warmup(delta)
		return

	if not is_running:
		return

	# Track frame time
	frame_times.append(delta)

	# Check if benchmark is complete
	var elapsed = (Time.get_ticks_msec() / 1000.0) - start_time

	# Print progress every second
	if int(elapsed) != int(elapsed - delta):
		var current_boid_count = 0
		match implementation:
			"godot":
				if godot_boids and godot_boids.has_method("get_boid_count"):
					current_boid_count = godot_boids.get_boid_count()
			"bevy", "rust":
				if bevy_boids and bevy_boids.has_method("get_boid_count"):
					current_boid_count = bevy_boids.get_boid_count()
<<<<<<< HEAD

		var fps = 1.0 / delta if delta > 0 else 0.0
=======
		
		var fps = Engine.get_frames_per_second()
>>>>>>> 7431bcf9
		print("⏱️  Progress: %.1f/%d seconds | Boids: %d | FPS: %.1f" % [elapsed, duration, current_boid_count, fps])

	if elapsed >= duration:
		_complete_benchmark()

func _handle_warmup(delta: float):
	warmup_time += delta

	# Check current boid count
	var current_boid_count = 0
	match implementation:
		"godot":
			if godot_boids and godot_boids.has_method("get_boid_count"):
				current_boid_count = godot_boids.get_boid_count()
		"bevy", "rust":
			if bevy_boids and bevy_boids.has_method("get_boid_count"):
				current_boid_count = bevy_boids.get_boid_count()

	# Print progress every second during warmup
	if int(warmup_time) != int(warmup_time - delta):
		print("⏳ Warmup: %d/%d boids spawned (%.1fs)" % [current_boid_count, boid_count, warmup_time])

	# Check if we've reached target count or timeout
	if current_boid_count >= boid_count:
		print("✅ Target boid count reached! Starting measurement...")
		warmup_complete = true
		is_running = true
		start_time = Time.get_ticks_msec() / 1000.0
		frame_times.clear()
	elif warmup_time > _get_warmup_timeout():
		print("⚠️  Warmup timeout! Only spawned %d/%d boids. Starting measurement anyway..." % [current_boid_count, boid_count])
		warmup_complete = true
		is_running = true
		start_time = Time.get_ticks_msec() / 1000.0
		frame_times.clear()

func _get_warmup_timeout() -> float:
	# Scale timeout based on boid count - larger counts need more time
	return min(120.0, max(30.0, boid_count / 200.0))  # 30-120s based on boid count

func _complete_benchmark():
	print("\n🏁 Benchmark complete!")
	is_running = false

	# Stop the benchmark
	match implementation:
		"godot":
			if godot_boids and godot_boids.has_method("stop_benchmark"):
				godot_boids.stop_benchmark()
		"bevy", "rust":
			if bevy_boids and bevy_boids.has_method("stop_benchmark"):
				bevy_boids.stop_benchmark()

	# Calculate results
	var results = _calculate_results()

	# Output results
	_output_results(results)

	# Emit completion signal
	benchmark_completed.emit(results)

	# Quit if in headless mode
	if headless:
		print("👋 Exiting...")
		get_tree().quit(0)

func _calculate_results() -> Dictionary:
<<<<<<< HEAD
	# Remove first few frames to account for startup
	var adjusted_frame_times = frame_times.slice(10) if frame_times.size() > 10 else frame_times

=======
>>>>>>> 7431bcf9
	# Calculate statistics
	var total_time = 0.0
	var min_frame_time = INF
	var max_frame_time = 0.0
<<<<<<< HEAD

	for frame_time in adjusted_frame_times:
		total_time += frame_time
		min_frame_time = min(min_frame_time, frame_time)
		max_frame_time = max(max_frame_time, frame_time)

	var avg_frame_time = total_time / adjusted_frame_times.size() if adjusted_frame_times.size() > 0 else 0.0

=======
	
	for frame_time in frame_times:
		total_time += frame_time
		min_frame_time = min(min_frame_time, frame_time)
		max_frame_time = max(max_frame_time, frame_time)
	
	var avg_frame_time = total_time / frame_times.size() if frame_times.size() > 0 else 0.0
	
>>>>>>> 7431bcf9
	# Calculate FPS values
	var avg_fps = 1.0 / avg_frame_time if avg_frame_time > 0 else 0.0
	var min_fps = 1.0 / max_frame_time if max_frame_time > 0 else 0.0
	var max_fps = 1.0 / min_frame_time if min_frame_time > 0 else 0.0

	# Calculate percentiles
	var sorted_times = frame_times.duplicate()
	sorted_times.sort()
<<<<<<< HEAD

	var p95_index = int(sorted_times.size() * 0.95)
	var p99_index = int(sorted_times.size() * 0.99)

=======
	
	var p50_index = int(sorted_times.size() * 0.5)
	var p95_index = int(sorted_times.size() * 0.95)
	var p99_index = int(sorted_times.size() * 0.99)
	
	var p50_frame_time = sorted_times[p50_index] if p50_index < sorted_times.size() else 0.0
>>>>>>> 7431bcf9
	var p95_frame_time = sorted_times[p95_index] if p95_index < sorted_times.size() else 0.0
	var p99_frame_time = sorted_times[p99_index] if p99_index < sorted_times.size() else 0.0

	return {
		"implementation": implementation,
		"boid_count": boid_count,
		"duration": duration,
		"frame_count": frame_times.size(),
		"avg_fps": avg_fps,
		"min_fps": min_fps,
		"max_fps": max_fps,
		"p50_fps": 1.0 / p50_frame_time if p50_frame_time > 0 else 0.0,
		"p95_fps": 1.0 / p95_frame_time if p95_frame_time > 0 else 0.0,
		"p99_fps": 1.0 / p99_frame_time if p99_frame_time > 0 else 0.0,
		"avg_frame_time_ms": avg_frame_time * 1000.0,
		"min_frame_time_ms": min_frame_time * 1000.0,
		"max_frame_time_ms": max_frame_time * 1000.0,
		"timestamp": Time.get_datetime_string_from_system()
	}

func _output_results(results: Dictionary):
	print("\n📊 Benchmark Results:")
	print("   Implementation: %s" % results.implementation)
	print("   Boid Count: %d" % results.boid_count)
	print("   Duration: %.1f seconds" % results.duration)
	print("   Frame Count: %d" % results.frame_count)
	print("\n   Performance Metrics:")
	print("   Average FPS: %.1f" % results.avg_fps)
	print("   Min FPS: %.1f" % results.min_fps)
	print("   Max FPS: %.1f" % results.max_fps)
	print("   Median (p50) FPS: %.1f" % results.p50_fps)
	print("   95th Percentile FPS: %.1f" % results.p95_fps)
	print("   99th Percentile FPS: %.1f" % results.p99_fps)
	print("\n   Frame Times:")
	print("   Average: %.2f ms" % results.avg_frame_time_ms)
	print("   Min: %.2f ms" % results.min_frame_time_ms)
	print("   Max: %.2f ms" % results.max_frame_time_ms)

	# Save to file if requested
	if output_file:
		_save_results_to_file(results)

func _save_results_to_file(results: Dictionary):
	# Ensure the directory exists
	var dir = DirAccess.open(".")
	if dir:
		var output_dir = output_file.get_base_dir()
		if output_dir != "" and not dir.dir_exists(output_dir):
			print("📁 Creating directory: %s" % output_dir)
			dir.make_dir_recursive(output_dir)

	# Save the file
	var file = FileAccess.open(output_file, FileAccess.WRITE)
	if file:
		# Save as JSON
		JSON.stringify(results, "\t")
		file.store_string(JSON.stringify(results, "\t"))
		file.close()
		print("\n💾 Results saved to: %s" % output_file)

		# Double-check file exists
		if FileAccess.file_exists(output_file):
			print("✅ File verified at: %s" % output_file)
		else:
			push_error("File was not created properly!")
	else:
		var error = FileAccess.get_open_error()
		push_error("Failed to open output file: %s (error: %s)" % [output_file, error])<|MERGE_RESOLUTION|>--- conflicted
+++ resolved
@@ -35,16 +35,16 @@
 	# Check if we're in headless mode
 	headless = OS.has_feature("headless") or args.has("headless") or DisplayServer.get_name() == "headless"
 
-	print("🔍 Headless mode: %s" % headless)
-	print("🔍 Args found: %s" % args)
+	print("� Headless mode: %s" % headless)
+	print("� Args found: %s" % args)
 
 	if headless or args.size() > 0:
-		print("🚀 Running in benchmark mode")
+		print("� Running in benchmark mode")
 		_setup_headless_benchmark()
 
 func _parse_command_line():
 	var cmd_args = OS.get_cmdline_args()
-	print("📋 Command line args: %s" % cmd_args)
+	print("� Command line args: %s" % cmd_args)
 
 	# Godot includes the script arguments in the cmdline args
 	# Look for our custom arguments that start with "--"
@@ -72,7 +72,7 @@
 	if args.has("output"):
 		output_file = args["output"]
 
-	print("📋 Benchmark Configuration:")
+	print("� Benchmark Configuration:")
 	print("   Implementation: %s" % implementation)
 	print("   Boid Count: %d" % boid_count)
 	print("   Duration: %.1f seconds" % duration)
@@ -80,13 +80,13 @@
 		print("   Output File: %s" % output_file)
 
 func _setup_headless_benchmark():
-	print("📍 Setting up headless benchmark...")
+	print("� Setting up headless benchmark...")
 
 	# In headless mode, we need to load the main scene manually
 	if headless:
 		var main_scene = load("res://scenes/main.tscn")
 		if main_scene:
-			print("📍 Loading main scene...")
+			print("� Loading main scene...")
 			var main_instance = main_scene.instantiate()
 			get_tree().root.add_child(main_instance)
 			# Wait for scene to be ready
@@ -101,7 +101,7 @@
 	await get_tree().process_frame
 
 	# Find the boids implementations
-	print("📍 Looking for boids containers...")
+	print("� Looking for boids containers...")
 	godot_boids = get_node_or_null("/root/Main/GodotBoidsContainer")
 	bevy_boids = get_node_or_null("/root/Main/BevyBoidsContainer")
 
@@ -125,7 +125,7 @@
 	_start_headless_benchmark()
 
 func _start_headless_benchmark():
-	print("\n🏁 Starting benchmark...")
+	print("\n� Starting benchmark...")
 	print("   Implementation: %s" % implementation)
 	print("   Boid count: %d" % boid_count)
 	print("   Duration: %.1f seconds" % duration)
@@ -189,13 +189,8 @@
 			"bevy", "rust":
 				if bevy_boids and bevy_boids.has_method("get_boid_count"):
 					current_boid_count = bevy_boids.get_boid_count()
-<<<<<<< HEAD
-
-		var fps = 1.0 / delta if delta > 0 else 0.0
-=======
-		
+
 		var fps = Engine.get_frames_per_second()
->>>>>>> 7431bcf9
 		print("⏱️  Progress: %.1f/%d seconds | Boids: %d | FPS: %.1f" % [elapsed, duration, current_boid_count, fps])
 
 	if elapsed >= duration:
@@ -237,7 +232,7 @@
 	return min(120.0, max(30.0, boid_count / 200.0))  # 30-120s based on boid count
 
 func _complete_benchmark():
-	print("\n🏁 Benchmark complete!")
+	print("\n� Benchmark complete!")
 	is_running = false
 
 	# Stop the benchmark
@@ -260,39 +255,22 @@
 
 	# Quit if in headless mode
 	if headless:
-		print("👋 Exiting...")
+		print("� Exiting...")
 		get_tree().quit(0)
 
 func _calculate_results() -> Dictionary:
-<<<<<<< HEAD
-	# Remove first few frames to account for startup
-	var adjusted_frame_times = frame_times.slice(10) if frame_times.size() > 10 else frame_times
-
-=======
->>>>>>> 7431bcf9
 	# Calculate statistics
 	var total_time = 0.0
 	var min_frame_time = INF
 	var max_frame_time = 0.0
-<<<<<<< HEAD
-
-	for frame_time in adjusted_frame_times:
-		total_time += frame_time
-		min_frame_time = min(min_frame_time, frame_time)
-		max_frame_time = max(max_frame_time, frame_time)
-
-	var avg_frame_time = total_time / adjusted_frame_times.size() if adjusted_frame_times.size() > 0 else 0.0
-
-=======
-	
+
 	for frame_time in frame_times:
 		total_time += frame_time
 		min_frame_time = min(min_frame_time, frame_time)
 		max_frame_time = max(max_frame_time, frame_time)
-	
+
 	var avg_frame_time = total_time / frame_times.size() if frame_times.size() > 0 else 0.0
-	
->>>>>>> 7431bcf9
+
 	# Calculate FPS values
 	var avg_fps = 1.0 / avg_frame_time if avg_frame_time > 0 else 0.0
 	var min_fps = 1.0 / max_frame_time if max_frame_time > 0 else 0.0
@@ -301,19 +279,12 @@
 	# Calculate percentiles
 	var sorted_times = frame_times.duplicate()
 	sorted_times.sort()
-<<<<<<< HEAD
-
-	var p95_index = int(sorted_times.size() * 0.95)
-	var p99_index = int(sorted_times.size() * 0.99)
-
-=======
-	
+
 	var p50_index = int(sorted_times.size() * 0.5)
 	var p95_index = int(sorted_times.size() * 0.95)
 	var p99_index = int(sorted_times.size() * 0.99)
-	
+
 	var p50_frame_time = sorted_times[p50_index] if p50_index < sorted_times.size() else 0.0
->>>>>>> 7431bcf9
 	var p95_frame_time = sorted_times[p95_index] if p95_index < sorted_times.size() else 0.0
 	var p99_frame_time = sorted_times[p99_index] if p99_index < sorted_times.size() else 0.0
 
@@ -335,7 +306,7 @@
 	}
 
 func _output_results(results: Dictionary):
-	print("\n📊 Benchmark Results:")
+	print("\n� Benchmark Results:")
 	print("   Implementation: %s" % results.implementation)
 	print("   Boid Count: %d" % results.boid_count)
 	print("   Duration: %.1f seconds" % results.duration)
@@ -362,7 +333,7 @@
 	if dir:
 		var output_dir = output_file.get_base_dir()
 		if output_dir != "" and not dir.dir_exists(output_dir):
-			print("📁 Creating directory: %s" % output_dir)
+			print("� Creating directory: %s" % output_dir)
 			dir.make_dir_recursive(output_dir)
 
 	# Save the file
@@ -372,7 +343,7 @@
 		JSON.stringify(results, "\t")
 		file.store_string(JSON.stringify(results, "\t"))
 		file.close()
-		print("\n💾 Results saved to: %s" % output_file)
+		print("\n� Results saved to: %s" % output_file)
 
 		# Double-check file exists
 		if FileAccess.file_exists(output_file):
