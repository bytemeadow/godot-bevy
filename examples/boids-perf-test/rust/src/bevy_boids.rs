--- conflicted
+++ resolved
@@ -10,28 +10,15 @@
         Startup, Time, Transform, Update, Vec, Vec3, Vec3Swizzles, With,
     },
 };
-<<<<<<< HEAD
-use bevy_spatial::{kdtree::KDTree2, AutomaticUpdate, SpatialAccess, SpatialStructure};
-use godot::{
-    builtin::Color as GodotColor,
+use bevy_spatial::{
+    kdtree::KDTree2, AutomaticUpdate, SpatialAccess, SpatialSet, SpatialStructure, TransformMode,
+};
     classes::Node as GodotNode,
     prelude::{Node2D, Vector2},
 };
 use godot_bevy::prelude::{godot_main_thread, GodotNodeHandle, GodotResource, GodotScene};
-=======
-use bevy_spatial::{
-    kdtree::KDTree2, AutomaticUpdate, SpatialAccess, SpatialSet, SpatialStructure, TransformMode,
-};
-
-use godot::builtin::Color as GodotColor;
-use godot::classes::Node as GodotNode;
-use godot::prelude::*;
-use godot_bevy::prelude::*;
 // Explicitly use godot-bevy's Transform2D to disambiguate
 use godot_bevy::prelude::Transform2D;
-
-use crate::container::{BevyBoids, BoidsContainer};
->>>>>>> 7431bcf9
 
 // Type alias for our spatial tree
 type BoidTree = KDTree2<Boid>;
