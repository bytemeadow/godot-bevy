--- conflicted
+++ resolved
@@ -2,20 +2,14 @@
 use bevy::prelude::{
     App, Commands, Component, Entity, IntoScheduleConfigs, Res, Time, Update, Without,
 };
-use bevy::transform::components::Transform;
 use godot::builtin::Vector2;
 use godot::classes::Sprite2D;
 use godot::global::godot_print;
 use godot_bevy::prelude::godot_prelude::gdextension;
 use godot_bevy::prelude::godot_prelude::ExtensionLibrary;
-<<<<<<< HEAD
-use godot_bevy::prelude::{bevy_app, GodotNodeHandle, Sprite2DMarker};
-=======
 use godot_bevy::prelude::{
     bevy_app, main_thread_system, GodotNodeHandle, GodotTransformSyncPlugin, Sprite2DMarker,
-    Transform2D,
 };
->>>>>>> 7431bcf9
 use std::f32::consts::PI;
 
 // The build_app function runs at your game's startup.
@@ -98,16 +92,16 @@
                 pos: sprite_node.get_transform().origin,
             })
             .insert(Orbiter { angle: 0.0 })
-            .insert(Transform::default())
             .insert(NodeInitialized);
     }
 }
 
-// This system orbits all Node2Ds, such as Sprite2Ds.
+// This system moves all Node2Ds to the right, such as Sprite2Ds.
 fn orbit_system(
-    // This query searches for all entities containing a Bevy `Transform` component.
-    // (https://docs.rs/bevy/latest/bevy/transform/components/struct.Transform.html)
-    mut transform: Query<(&mut Transform, &InitialPosition, &mut Orbiter)>,
+    // The `transform` parameter is a Bevy `Query` that matches all `Transform2D` components.
+    // `Transform2D` is a Godot-Bevy-provided component that matches all Node2Ds in the scene.
+    // (https://docs.rs/godot-bevy/latest/godot_bevy/plugins/core/transforms/struct.Transform2D.html)
+    mut transform: Query<(&mut Transform2D, &InitialPosition, &mut Orbiter)>,
 
     // This is equivalent to Godot's `_process` `delta: float` parameter.
     process_delta: Res<Time>,
@@ -115,9 +109,8 @@
     // For single matches, you can use `single_mut()` instead:
     // `if let Ok(mut transform) = transform.single_mut() {`
     for (mut transform, initial_position, mut orbiter) in transform.iter_mut() {
-        let position2d = initial_position.pos + Vector2::from_angle(orbiter.angle) * 100.0;
-        transform.translation.x = position2d.x;
-        transform.translation.y = position2d.y;
+        transform.as_godot_mut().origin =
+            initial_position.pos + Vector2::from_angle(orbiter.angle) * 100.0;
         orbiter.angle += process_delta.as_ref().delta_secs();
         orbiter.angle %= 2.0 * PI;
     }
