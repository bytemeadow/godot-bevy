# Migration Guide: v0.7 to v0.8

This guide covers breaking changes and new features when upgrading from godot-bevy 0.7.x to 0.8.0.

## Table of Contents

- [Opt-in Plugin System (Breaking Change)](#opt-in-plugin-system-breaking-change)
- [GodotSignals Resource (Breaking Change)](#godotsignals-resource-breaking-change)
<<<<<<< HEAD
- [Godot Bevy now uses standard Bevy Transforms (Breaking Change)](#godot_bevy_now_uses_standard_bevy_transforms_breaking_change)
=======
- [Multithreaded Bevy and #[main_thread_system] (New Feature)](#multithreaded-bevy-and-main_thread_system-new-feature)
>>>>>>> dc0078b5
- [BevyBundle Enhanced Property Mapping (New Feature)](#bevybundle-enhanced-property-mapping-new-feature)

## Opt-in Plugin System (Breaking Change)

### What Changed

In v0.8.0, godot-bevy has adopted Bevy's philosophy of opt-in plugins. This gives users granular control over which features are included in their build.

**Breaking Change**: `GodotPlugin` now only includes minimal core functionality by default (basic scene tree access and assets). Automatic entity creation and other features must be explicitly opted-in.

### Migration Path

The quickest migration is to use `GodotDefaultPlugins` for the old behavior, but we recommend adding only the plugins you need.

#### Option 1: Quick Migration (Old Behavior)

Replace the `#[bevy_app]` macro usage with explicit plugin registration:

**Before (v0.8.0)**:
```rust
#[bevy_app]
fn build_app(app: &mut App) {
    // GodotPlugin automatically included all features:
    // - Automatic entity creation for scene tree nodes
    // - Transform synchronization
    // - Collision detection
    // - Signal handling
    // - Input events
    // - Audio system
    app.add_systems(Update, my_game_systems);
}
```

**After (v0.8.0) - Quick Fix**:
```rust
#[bevy_app]
fn build_app(app: &mut App) {
    // Add all features like before
    app.add_plugins(GodotDefaultPlugins);
    app.add_systems(Update, my_game_systems);
}
```

#### Option 2: Recommended - Add Only What You Need

**Pure ECS game (transforms + basic features)**:
```rust
#[bevy_app]
fn build_app(app: &mut App) {
    app.add_plugins(GodotSceneTreeMirroringPlugin {
            add_transforms: true,
        })
        .add_plugins(GodotTransformSyncPlugin::default())  // OneWay sync
        .add_plugins(GodotAudioPlugin);                    // Audio system
    app.add_systems(Update, my_game_systems);
}
```

**Platformer (no transform conflicts)**:
```rust
#[bevy_app]
fn build_app(app: &mut App) {
    app.add_plugins(GodotSceneTreeMirroringPlugin {
            add_transforms: false,  // Use Godot physics instead
        })
        .add_plugins(GodotCollisionsPlugin)         // Collision detection
        .add_plugins(GodotAudioPlugin)              // Audio system
        .add_plugins(GodotSignalsPlugin);           // UI signals
    app.add_systems(Update, my_game_systems);
}
```

**Full-featured game**:
```rust
#[bevy_app]
fn build_app(app: &mut App) {
    app.add_plugins(GodotDefaultPlugins);   // Everything
    app.add_systems(Update, my_game_systems);
}
```

### Available Plugins

**Core (Always Included)**:
- `GodotCorePlugins` - Basic scene tree access, assets, basic setup (automatically included by `#[bevy_app]`)

**Scene Tree Plugins**:
- `GodotSceneTreeRefPlugin` - Basic scene tree access (included in `GodotCorePlugins`)
- `GodotSceneTreeEventsPlugin` - Monitor scene tree changes without creating entities
- `GodotSceneTreeMirroringPlugin` - Auto-create entities for scene nodes (equivalent to v0.7.x behavior)

**Optional Feature Plugins**:
- `GodotTransformSyncPlugin` - Add if you want to move/position nodes from Bevy systems
- `GodotAudioPlugin` - Add if you want to play sounds and music from Bevy systems
- `GodotSignalsPlugin` - Add if you want to respond to Godot signals (button clicks, etc.) in Bevy systems
- `GodotCollisionsPlugin` - Add if you want to detect collisions and physics events in Bevy systems
- `GodotInputEventPlugin` - Add if you want to handle input from Godot in Bevy systems
- `BevyInputBridgePlugin` - Add if you prefer Bevy's input API (auto-includes `GodotInputEventPlugin`)
- `GodotPackedScenePlugin` - Add if you want to spawn scenes dynamically from Bevy systems

**Convenience Bundles**:
- `GodotDefaultPlugins` - All plugins enabled (equivalent to old v0.7.x behavior)

### Plugin Dependencies

Some plugins automatically include their dependencies:
- `GodotSceneTreeMirroringPlugin` automatically includes `GodotSceneTreeEventsPlugin`
- `BevyInputBridgePlugin` automatically includes `GodotInputEventPlugin`

### Benefits of the New System

1. **Smaller binaries** - Only compile what you use
2. **Better performance** - Skip unused systems
3. **Clearer dependencies** - Explicit about what your game needs
4. **Future-proof** - Easy to add new optional features

### Migration Checklist

- [ ] **Quick fix**: Add `app.add_plugins(GodotDefaultPlugins)` to your `build_app` function
- [ ] **Optimization**: Replace `GodotDefaultPlugins` with only the specific plugins you need
- [ ] **Test**: Ensure all features work correctly with your plugin selection
- [ ] **Consider**: Whether you can disable some features (e.g., transform sync for physics games)

## GodotSignals Resource (Breaking Change)

### What Changed

In v0.8.0, the signal connection system has been significantly simplified and improved:

**New `GodotSignals` SystemParam**: Signal connections are now handled through a dedicated `GodotSignals` resource

### Migration Path

The main change is switching from the standalone `connect_godot_signal` function to the new `GodotSignals` SystemParam.

#### Before (v0.8.0)

```rust
use godot_bevy::prelude::*;

fn connect_signals(
    mut scene_tree: SceneTreeRef,
) {
    if let Some(root) = scene_tree.get().get_root() {
        if let Some(button) = root.try_get_node_as::<Button>("UI/MyButton") {
            let mut handle = GodotNodeHandle::from_instance_id(button.instance_id());
            // Old function signature required SceneTreeRef parameter
            connect_godot_signal(&mut handle, "pressed", &mut scene_tree);
        }
    }
}
```

#### After (v0.8.0)

```rust
use godot_bevy::prelude::*;

fn connect_signals(
    mut scene_tree: SceneTreeRef,
    signals: GodotSignals,  // ← New SystemParam
) {
    if let Some(root) = scene_tree.get().get_root() {
        if let Some(button) = root.try_get_node_as::<Button>("UI/MyButton") {
            let mut handle = GodotNodeHandle::from_instance_id(button.instance_id());
            // New simplified API
            signals.connect(&mut handle, "pressed");
        }
    }
}
```

### Breaking Changes

1. **Function signature changed**: `connect_godot_signal` no longer requires `SceneTreeRef` parameter
2. **New SystemParam required**: Add `GodotSignals` parameter to systems that connect signals
3. **Recommended API change**: Use `signals.connect()` instead of direct `connect_godot_signal()` calls


### Migration Checklist

- [ ] Add `GodotSignals` parameter to systems that connect signals
- [ ] Replace `connect_godot_signal(&mut handle, signal_name, &mut scene_tree)` with `signals.connect(&mut handle, signal_name)`
- [ ] Remove unused `SceneTreeRef` parameters if they were only used for signal connections
- [ ] Test that all signal connections work correctly with the new system

### Summary

The v0.8.0 signal system simplifies signal connections while improving performance. The main migration step is:

1. Add `GodotSignals` parameter to systems that connect signals
2. Replace `connect_godot_signal(&mut handle, signal, &mut scene_tree)` with `signals.connect(&mut handle, signal)`
3. Remove unused `SceneTreeRef` parameters

The signal event handling (`EventReader<GodotSignal>`) remains unchanged, so only the connection setup needs to be updated.

<<<<<<< HEAD
## Godot Bevy now uses standard Bevy Transforms (Breaking Change)

### What Changed

In v0.8.0, we've made significant changes to how we use bevy `Transform` components. We now operate directly on standard
`Transform` components and you can too, whereas before, we had wrapped the `Transform` component in higher level
`Transform2D` and `Transform3D` components and required you to use the wrappers. While wrapping provided important
benefits (change detection, dual-godot/bevy-API access with built-in multi-threaded safety) it came with some notable
drawbacks (incompatible with other bevy ecosystem plugins that operate directly on `Transform`s, extra memory overhead,
less ergonomic as it required extra API calls to access the underlying data).

### Migration Path

The main change is switching all of your usages of `godot_bevy::prelude::Transform2D` or
`godot_bevy::prelude::Transform3D` to `bevy::transform::components::Transform`.

#### Before (v0.8.0)

```rust
fn orbit_system(
    // The `transform` parameter is a Bevy `Query` that matches all `Transform2D` components.
    // `Transform2D` is a Godot-Bevy-provided component that matches all Node2Ds in the scene.
    // (https://docs.rs/godot-bevy/latest/godot_bevy/plugins/core/transforms/struct.Transform2D.html)
    mut transform: Query<(&mut Transform2D, &InitialPosition, &mut Orbiter)>,

    // This is equivalent to Godot's `_process` `delta: float` parameter.
    process_delta: Res<Time>,
) {
    // For single matches, you can use `single_mut()` instead:
    // `if let Ok(mut transform) = transform.single_mut() {`
    for (mut transform, initial_position, mut orbiter) in transform.iter_mut() {
        transform.as_godot_mut().origin =
            initial_position.pos + Vector2::from_angle(orbiter.angle) * 100.0;
        orbiter.angle += process_delta.as_ref().delta_secs();
        orbiter.angle %= 2.0 * PI;
    }
}
```

#### After (v0.8.0)

```rust
fn orbit_system(
    // The `transform` parameter is a Bevy `Query` that matches all `Transform` components.
    // `Transform` is a Godot-Bevy-provided component that matches all Node2Ds in the scene.
    // (https://docs.rs/godot-bevy/latest/godot_bevy/plugins/core/transforms/struct.Transform.html)
    mut transform: Query<(&mut Transform, &InitialPosition, &mut Orbiter)>,

    // This is equivalent to Godot's `_process` `delta: float` parameter.
    process_delta: Res<Time>,
) {
    // For single matches, you can use `single_mut()` instead:
    // `if let Ok(mut transform) = transform.single_mut() {`
    for (mut transform, initial_position, mut orbiter) in transform.iter_mut() {
        let position2d = initial_position.pos + Vector2::from_angle(orbiter.angle) * 100.0;
        transform.translation.x = position2d.x;
        transform.translation.y = position2d.y;
        orbiter.angle += process_delta.as_ref().delta_secs();
        orbiter.angle %= 2.0 * PI;
    }
}
```

### Breaking changes

* `godot_bevy::prelude::Transform2D` and `godot_bevy::prelude::Transform3D` were removed

### Migration Checklist

- [ ] **Transform components changed**: Replaced `godot_bevy::prelude::Transform2D` and `godot_bevy::prelude::Transform3D`
   with `bevy::transform::components::Transform`. The APIs from the former must be mapped to the latter:
    - [ ] Remove the now extra `as_bevy()` and `as_bevy_mut()` calls, since you're operating directly on bevy
    Transforms, e.g., `transform.as_bevy_mut().translation.x` -> `transform.translation.x`. These changes should be
    easy.
    - [ ] Remap the `as_godot()` and `as_godot_mut()` calls. These changes may be tricky, as there may not be direct
    replacements for all Godot APIs in native Bevy transforms. One important benefit of doing this work is that it
    promotes a clean separation where your bevy transform systems remain portable to other Bevy projects (with or
    without godot-bevy). You can always fall back on using GodotNodeHandle to get at the original Godot Node APIs, then
    replicate position, scale, and rotation back to the bevy Transform as necessary.

=======
## Multithreaded Bevy and #[main_thread_system] (New Feature)

### What's New

In v0.8.0, godot-bevy now enables Bevy's multithreaded task executor by default, allowing systems to run in parallel for better performance. However, since Godot's APIs are not thread-safe, we've introduced the `#[main_thread_system]` attribute to mark systems that must run on the main thread.

**Key Changes:**
1. **Multithreaded Bevy enabled**: Systems can now run in parallel by default
2. **New `#[main_thread_system]` attribute**: Mark systems that use Godot APIs
3. **Better performance**: ECS systems can utilize multiple CPU cores

### Migration Path

Most existing code will continue to work without changes, but you should add the `#[main_thread_system]` attribute to any system that directly calls Godot APIs.

#### When to Use `#[main_thread_system]`

Add this attribute to systems that:
- Use `SceneTreeRef` or other Godot resources
- Call any Godot API functions that are not thread-safe

#### Examples

**Systems that need `#[main_thread_system]`:**

```rust
use godot_bevy::prelude::*;

// ✅ Using SceneTreeRef - needs main thread
#[main_thread_system]
fn spawn_enemy(
    mut commands: Commands,
    scene_tree: SceneTreeRef,
    enemy_spawner: Res<EnemySpawner>,
) {
    if let Some(scene) = scene_tree.get().get_root() {
        // Spawn enemy logic using Godot APIs
    }
}

// ✅ Calling non-thread-safe Godot APIs - needs main thread
#[main_thread_system]
fn play_sound_effects(
    mut audio_events: EventReader<AudioEvent>,
    audio_player: Res<AudioStreamPlayer>,
) {
    for event in audio_events.read() {
        // Direct Godot API calls are not thread-safe
        audio_player.play();
    }
}
```

### Benefits

1. **Better Performance**: ECS systems can now utilize multiple CPU cores
2. **Explicit Threading**: Clear distinction between main-thread and multi-thread systems
3. **Safety**: Prevents accidental concurrent access to Godot APIs
4. **Scalability**: Better performance on multi-core systems

### Migration Checklist

- [ ] **Review existing systems**: Identify which systems use Godot APIs
- [ ] **Add `#[main_thread_system]`**: Mark systems that use SceneTreeRef or call non-thread-safe Godot APIs
- [ ] **Test performance**: Verify that multithreading improves your game's performance
- [ ] **Consider refactoring**: Separate pure ECS logic from Godot API calls for better parallelization

### Common Patterns

**Pattern 1: Separate data processing from rendering**
```rust
// Multi-threaded: Process game logic
fn calculate_damage(
    mut health_query: Query<&mut Health>,
    damage_events: EventReader<DamageEvent>,
) {
    // Pure ECS logic - runs on any thread
}

// Main thread: Use SceneTreeRef for scene management
#[main_thread_system]
fn update_scene_structure(
    scene_tree: SceneTreeRef,
    spawn_events: EventReader<SpawnEvent>,
) {
    // SceneTreeRef access - runs on main thread
}
```

**Pattern 2: Use events to bridge threads**
```rust
// Multi-threaded: Game logic generates events
fn enemy_ai_system(
    mut attack_events: EventWriter<AttackEvent>,
    enemy_query: Query<&Transform, With<Enemy>>,
) {
    // Send events instead of directly calling Godot APIs
}

// Main thread: Handle events with non-thread-safe Godot APIs
#[main_thread_system]
fn handle_attack_events(
    mut attack_events: EventReader<AttackEvent>,
    audio_player: Res<AudioStreamPlayer>,
) {
    // Process events using non-thread-safe Godot APIs
    for event in attack_events.read() {
        audio_player.play();
    }
}
```

### Summary

The multithreaded Bevy feature significantly improves performance by allowing systems to run in parallel. The main migration step is adding `#[main_thread_system]` to systems that use Godot APIs, ensuring thread safety while maximizing performance.
>>>>>>> dc0078b5

## BevyBundle Enhanced Property Mapping (New Feature)

### What's New

In v0.8.0, the `BevyBundle` macro has been significantly enhanced with more flexible property mapping options:

1. **Struct Component Mapping**: Map multiple Godot properties to fields in a struct component
2. **Transform Functions**: Apply transformation functions to convert values during mapping
3. **Improved Syntax**: More intuitive syntax for single and multi-field mappings

### New Mapping Options

#### Struct Component Mapping

You can now map multiple Godot properties to fields in a struct component:

```rust
#[derive(Component)]
struct Stats {
    health: f32,
    mana: f32,
    stamina: f32,
}

#[derive(GodotClass, BevyBundle)]
#[class(base=CharacterBody2D)]
#[bevy_bundle((Player), (Stats { health: max_health, mana: max_mana, stamina: max_stamina }))]
pub struct PlayerCharacter {
    base: Base<CharacterBody2D>,
    #[export] max_health: f32,
    #[export] max_mana: f32,
    #[export] max_stamina: f32,
}
```

#### Transform Functions

Apply transformation functions to convert Godot values before assigning to components:

```rust
fn percentage_to_fraction(value: f32) -> f32 {
    value / 100.0
}

#[derive(GodotClass, BevyBundle)]
#[class(base=Node2D)]
#[bevy_bundle((Enemy), (Health: health_percentage))]
pub struct Enemy {
    base: Base<Node2D>,
    #[export]
    #[bundle(transform_with = "percentage_to_fraction")]
    health_percentage: f32,  // Editor shows 0-100, component gets 0.0-1.0
}
```

### Backwards Compatibility

All existing v0.7.x `BevyBundle` syntax remains fully supported:

```rust
// Still works in v0.8.0
#[bevy_bundle((Player), (Health: max_health))]
```

### Benefits

- **Better Component Design**: Create struct components that group related data
- **Editor-Friendly Values**: Use transform functions to convert between editor-friendly and system-friendly values
- **Type Safety**: All mappings are verified at compile time
- **Flexibility**: Mix and match different mapping styles as needed

For complete documentation on the new features, see the [Custom Node Markers](../scene-tree/custom-nodes.md#property-mapping-from-godot-to-bevy) section.<|MERGE_RESOLUTION|>--- conflicted
+++ resolved
@@ -6,11 +6,7 @@
 
 - [Opt-in Plugin System (Breaking Change)](#opt-in-plugin-system-breaking-change)
 - [GodotSignals Resource (Breaking Change)](#godotsignals-resource-breaking-change)
-<<<<<<< HEAD
-- [Godot Bevy now uses standard Bevy Transforms (Breaking Change)](#godot_bevy_now_uses_standard_bevy_transforms_breaking_change)
-=======
 - [Multithreaded Bevy and #[main_thread_system] (New Feature)](#multithreaded-bevy-and-main_thread_system-new-feature)
->>>>>>> dc0078b5
 - [BevyBundle Enhanced Property Mapping (New Feature)](#bevybundle-enhanced-property-mapping-new-feature)
 
 ## Opt-in Plugin System (Breaking Change)
@@ -29,7 +25,7 @@
 
 Replace the `#[bevy_app]` macro usage with explicit plugin registration:
 
-**Before (v0.8.0)**:
+**Before (v0.7.x)**:
 ```rust
 #[bevy_app]
 fn build_app(app: &mut App) {
@@ -146,7 +142,7 @@
 
 The main change is switching from the standalone `connect_godot_signal` function to the new `GodotSignals` SystemParam.
 
-#### Before (v0.8.0)
+#### Before (v0.7.x)
 
 ```rust
 use godot_bevy::prelude::*;
@@ -207,88 +203,6 @@
 
 The signal event handling (`EventReader<GodotSignal>`) remains unchanged, so only the connection setup needs to be updated.
 
-<<<<<<< HEAD
-## Godot Bevy now uses standard Bevy Transforms (Breaking Change)
-
-### What Changed
-
-In v0.8.0, we've made significant changes to how we use bevy `Transform` components. We now operate directly on standard
-`Transform` components and you can too, whereas before, we had wrapped the `Transform` component in higher level
-`Transform2D` and `Transform3D` components and required you to use the wrappers. While wrapping provided important
-benefits (change detection, dual-godot/bevy-API access with built-in multi-threaded safety) it came with some notable
-drawbacks (incompatible with other bevy ecosystem plugins that operate directly on `Transform`s, extra memory overhead,
-less ergonomic as it required extra API calls to access the underlying data).
-
-### Migration Path
-
-The main change is switching all of your usages of `godot_bevy::prelude::Transform2D` or
-`godot_bevy::prelude::Transform3D` to `bevy::transform::components::Transform`.
-
-#### Before (v0.8.0)
-
-```rust
-fn orbit_system(
-    // The `transform` parameter is a Bevy `Query` that matches all `Transform2D` components.
-    // `Transform2D` is a Godot-Bevy-provided component that matches all Node2Ds in the scene.
-    // (https://docs.rs/godot-bevy/latest/godot_bevy/plugins/core/transforms/struct.Transform2D.html)
-    mut transform: Query<(&mut Transform2D, &InitialPosition, &mut Orbiter)>,
-
-    // This is equivalent to Godot's `_process` `delta: float` parameter.
-    process_delta: Res<Time>,
-) {
-    // For single matches, you can use `single_mut()` instead:
-    // `if let Ok(mut transform) = transform.single_mut() {`
-    for (mut transform, initial_position, mut orbiter) in transform.iter_mut() {
-        transform.as_godot_mut().origin =
-            initial_position.pos + Vector2::from_angle(orbiter.angle) * 100.0;
-        orbiter.angle += process_delta.as_ref().delta_secs();
-        orbiter.angle %= 2.0 * PI;
-    }
-}
-```
-
-#### After (v0.8.0)
-
-```rust
-fn orbit_system(
-    // The `transform` parameter is a Bevy `Query` that matches all `Transform` components.
-    // `Transform` is a Godot-Bevy-provided component that matches all Node2Ds in the scene.
-    // (https://docs.rs/godot-bevy/latest/godot_bevy/plugins/core/transforms/struct.Transform.html)
-    mut transform: Query<(&mut Transform, &InitialPosition, &mut Orbiter)>,
-
-    // This is equivalent to Godot's `_process` `delta: float` parameter.
-    process_delta: Res<Time>,
-) {
-    // For single matches, you can use `single_mut()` instead:
-    // `if let Ok(mut transform) = transform.single_mut() {`
-    for (mut transform, initial_position, mut orbiter) in transform.iter_mut() {
-        let position2d = initial_position.pos + Vector2::from_angle(orbiter.angle) * 100.0;
-        transform.translation.x = position2d.x;
-        transform.translation.y = position2d.y;
-        orbiter.angle += process_delta.as_ref().delta_secs();
-        orbiter.angle %= 2.0 * PI;
-    }
-}
-```
-
-### Breaking changes
-
-* `godot_bevy::prelude::Transform2D` and `godot_bevy::prelude::Transform3D` were removed
-
-### Migration Checklist
-
-- [ ] **Transform components changed**: Replaced `godot_bevy::prelude::Transform2D` and `godot_bevy::prelude::Transform3D`
-   with `bevy::transform::components::Transform`. The APIs from the former must be mapped to the latter:
-    - [ ] Remove the now extra `as_bevy()` and `as_bevy_mut()` calls, since you're operating directly on bevy
-    Transforms, e.g., `transform.as_bevy_mut().translation.x` -> `transform.translation.x`. These changes should be
-    easy.
-    - [ ] Remap the `as_godot()` and `as_godot_mut()` calls. These changes may be tricky, as there may not be direct
-    replacements for all Godot APIs in native Bevy transforms. One important benefit of doing this work is that it
-    promotes a clean separation where your bevy transform systems remain portable to other Bevy projects (with or
-    without godot-bevy). You can always fall back on using GodotNodeHandle to get at the original Godot Node APIs, then
-    replicate position, scale, and rotation back to the bevy Transform as necessary.
-
-=======
 ## Multithreaded Bevy and #[main_thread_system] (New Feature)
 
 ### What's New
@@ -404,7 +318,6 @@
 ### Summary
 
 The multithreaded Bevy feature significantly improves performance by allowing systems to run in parallel. The main migration step is adding `#[main_thread_system]` to systems that use Godot APIs, ensuring thread safety while maximizing performance.
->>>>>>> dc0078b5
 
 ## BevyBundle Enhanced Property Mapping (New Feature)
 
